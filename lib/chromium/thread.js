const object = require("sdk/util/object");
const task = require("../util/task");
const {URL} = require("sdk/url");

const {Class} = require("sdk/core/heritage");
const protocol = require("../devtools-require")("devtools/server/protocol");
const {asyncMethod} = require("../util/protocol-extra");
const {Actor, ActorClass, Pool, method, Arg, Option, RetVal, types, emit} = protocol;
const {LongStringActor} = require("../devtools-require")("devtools/server/actors/string");

const values = require("./value");
const preview = require("./preview");

const {normalize} = require("./resource-store");

protocol.types.addLifetime("pause", "pauseActor");
protocol.types.addLifetime("thread", "threadActor");

var PauseActor = ActorClass({
  typeName: "chromium_pauseactor",
  initialize: function(conn, rpc) {
    this.rpc = rpc;
    Actor.prototype.initialize.call(this, conn);
  },
  form: function(detail) { return this.actorID; }
});

var BreakpointActor = ActorClass({
  typeName: "chromium_breakpoint",
  initialize: function(thread, breakpointId) {
    this.thread = thread;
    this.breakpointId = breakpointId;
    Actor.prototype.initialize.call(this);

  },

  get conn() { return this.thread.conn },
  get rpc() { return this.thread.rpc },

  form: function(detail) {
    if (detail === "actorid") {
      return this.actorID;
    }
  },

  delete: asyncMethod(function*() {
    yield this.rpc.request("Debugger.removeBreakpoint", {
      breakpointId: this.breakpointId
    });
  }, {
    release: true,
  })
})

var EnvironmentActor = ActorClass({
  typeName: "chromium_environment",

  initialize: function(thread, scope) {
    this.thread = thread;
    this.scope = scope;
    Actor.prototype.initialize.call(this);
  },

  get conn() { return this.thread.conn },
  get rpc() { return this.thread.rpc },

  update: function(scope) {
    this.scope = scope;
    this.object = values.grip(scope.object, this.thread.pauseActor);
  },

  form: function(ctx) {
    let form = { actorID: this.actorID };
    // XXX: We force it into an object scope because we always get an
    // object from V8.
    form.type = 'object';
    form.object = this.object.form(null, ctx);
    return form;
  }
})

var FrameActor = ActorClass({
  typeName: "chromium_frame",
  initialize: function(thread, frame) {
    this.thread = thread;
    this.frame = frame;
    Actor.prototype.initialize.call(this);
    this.updatedPauseActor = null;
    // TODO: show all of scopeChain?
    this.environment = new EnvironmentActor(thread, frame.scopeChain[0]);
    this.manage(this.environment);
  },

  get conn() { return this.thread.conn; },
  get rpc() { return this.thread.rpc; },
  get callFrameId() { return this.frame.callFrameId; },

  // This form method relies on faithful calling of updateActors.
  form: function(detail, ctx) {
    let location = this.frame.location;

    let source = this.thread.scriptSources.get(location.scriptId);
    if (source) {
      location = source.getRelativeLocation(location);
    }

    let form = {
      actor: this.actorID,
      type: "call",
      this: this.frameThis.form(null, this.thread.pauseActor),
      // The specification calls for this to be a grip, but it ain't easy
      // to get with chrome.
      callee: {
        name: this.frame.functionName
      },
      depth: this.depth,
      where: location,
      environment: this.environment.form(this.thread.pauseActor)
    };

    // form.callee / grip(pause)
    // arguments / array:grip(pause)
    // oldest


    return form;
  },

  // Update all the actors needed for the form.
  updateActors: task.async(function*() {
    if (this.updatedPauseActor !== this.thread.pauseActor) {
      this.updatedPauseActor = this.thread.pauseActor;

      if (this.frameThis) {
        this.thread.unmanage(this.frameThis);
        this.frameThis = null;
      }

      if (this.thread.pauseActor) {
        yield preview.loadPreview(this.rpc, this.frame.this);
        if (!this.thread.pauseActor) {
          // We may have resumed during that call.
          return;
        }
        this.frameThis = values.grip(this.frame.this, this.thread.pauseActor);
        this.environment.update(this.frame.scopeChain[0]);
      }
    }
  }),
});

var Stack = Class({
  initialize: function(thread) {
    this.thread = thread;
    this.frames = [];
    this.expired = [];
  },

  /**
   * Update frames and return a list of expired stack frames.
   */
  updateFrames: function(frames) {
    let i;
    // Find the common point of difference
    for (i = 0; i < this.frames.length && i < frames.length; i++) {
      this.frames[i].frame = frames[i];
      if (this.frames[i].callFrameId != frames[i].callFrameId) {
        break;
      }
    }

    let departure = i;
    for (i = departure; i < this.frames.length && i < frames.length; i++) {
      this.expired.push(this.frames[i]);
    }

    let newFrames = [];
    for (i = departure; i < frames.length; i++) {
      let frame = new FrameActor(this.thread, frames[i]);
      newFrames.push(frame);
    }

    this.frames.splice.apply(this.frames, [departure, this.frames.length].concat(newFrames));

    for (i = this.frames.length - 1; i >= 0; i--) {
      this.frames[i].depth = (this.frames.length - 1) - i;
    }

  },

  updateActors: task.async(function*() {
    for (let frame of this.frames) {
      yield frame.updateActors();
    }
  }),

  getYoungestFrame: function() {
    if (this.frames.length < 1) {
      return undefined;
    }
    return this.frames[this.frames.length - 1];
  },

  getFrame: function(callFrameId) {
    for (let frame of this.frames) {
      if (frame.callFrameId == callFrameId) {
        return frame;
      }
    }
    return null;
  },

  processExpired: function() {
    let expired = this.expired;
    this.expired = [];
    return expired;
  }
})

var SourceActor = ActorClass({
  typeName: "chromium_source",
  initialize: function(thread, url) {
    this.thread = thread;
    this.url = url;
    Actor.prototype.initialize.call(this);
    this.scripts = new Map();
  },

  get conn() { return this.thread.conn; },
  get rpc() { return this.thread.rpc; },

  marshallPool: function() { return this.thread; },

  form: function(detail) {
    return {
      actor: this.actorID,
      url: this.url,
      isBlackBoxed: false,
      isPrettyPrinted: false
    }
  },

  addScript: function(params) {
    this.scripts.set(params.scriptId, params);
  },

  getRelativeLocation: function(params) {
    let scriptId = params.scriptId;
    let scriptHandle = this.scripts.get(scriptId);

    return {
      url: this.url,
      line: params.lineNumber + (scriptHandle.sourceLine || 1),
      column: params.columnNumber
    }
  },

  cacheSource: task.async(function*() {
    if (this.cachedSource) {
      return this.cachedSource;
    }

    let source = "";
    let sourceLine = 1;

    if (this.scripts.size > 1) {
      source += "<script>\n";
      sourceLine++;
    }

    for (let [id, params] of this.scripts) {
      params.sourceLine = sourceLine;
      sourceLine += (params.endLine - params.startLine) + 1;
      if (source !== "") {
        source += "\n";
      }
      let response = yield this.rpc.request("Debugger.getScriptSource", {
        scriptId: id
      });
      source += response.scriptSource;
    }
    if (this.scripts.size > 1) {
      source += "\n</script>";
    }

    this.cachedSource = source;

    return this.cachedSource;
  }),

  source: asyncMethod(function*() {
    let cachedSource = yield this.cacheSource();
    return LongStringActor(this.conn, cachedSource);
  }, {
    response: {
      source: RetVal("longstring")
    }
  }),

  blackbox: method(function() {
  }, {
  }),

  unblackbox: method(function() {
  }, {
  }),

  prettyPrint: method(function() {
  }, {
  }),

  disablePrettyPrint: method(function() {
  }, {
  }),

  // Rewrite a chromium frame in this source as an RDP packet.
  frame: function(chromiumFrame) {
    let frame = {};
  }
});

var ChromiumThreadActor = ActorClass({
  typeName: "chromium_thread",

  events: {
    "exited": { type: "exited" },
    "paused": {
      type: "paused",
      actor: Option(0, "chromium_pauseactor"),
      why: Option(0, "json"),
      frame: Option(0, "chromium_frame"),
      poppedFrames: Option(0, "array:string")
    },
    "resumed": {
      type: "resumed"
    },
    "new-source": {
      type: "newSource",
      source: Arg(0, "chromium_source")
    }
  },

  initialize: function(tab) {
    this.tab = tab;
    Actor.prototype.initialize.call(this);

    this.rpc.on("Runtime.executionContextCreated", this.onExecutionContextCreated.bind(this));
    this.rpc.on("Runtime.executionContextDestroyed", this.onExecutionContextDestroyed.bind(this));

    this.rpc.on("Debugger.scriptParsed", this.onScriptParsed.bind(this));
    this.rpc.on("Debugger.paused", this.onPaused.bind(this));
    this.rpc.on("Debugger.resumed", this.onResumed.bind(this));

    this.state = "detached";
    this.options = {};
    this._sources = new Map();
    this._breakpoints = new Map();
    this.scriptSources = new Map();
    this.stack = new Stack(this);

    this.config = {};
    this.exceptionState = "none";

    tab.on('tab-navigated', this.onTabNavigated.bind(this));
  },

  get conn() { return this.tab.conn },
  get rpc() { return this.tab.rpc },

  form: function(detail) {
    return this.actorID;
  },

  onExecutionContextCreated: function(params) { },
  onExecutionContextDestroyed: function(params) { },

  onScriptParsed: function(params) {
    if (params.url === "") {
      console.log("Ignoring empty-url script.");
      return;
    }
    if (params.url === "about:firefox-resume-hack") {
      console.log("Ignoring implementation detail");
      return;
    }
    let source = this.sourceRef(params.url, params);
    emit(this, "new-source", source);
  },

  onPaused: task.async(function*(params) {
    // If this is the pause kick, or a pause that happened after we asked
    // for a pause kick, return.
    if (this.resuming && this.pauseOutstanding) {
      yield this.rpc.request("Debugger.resume");
      return;
    }

    params.callFrames.reverse();
    this.stack.updateFrames(params.callFrames);

    yield this.startPause({
      why: params.reason
    });
  }),

<<<<<<< HEAD
  onResumed: function() {
    this.stopPause();
=======
  onTabNavigated: function(url, state) {
    if(state === 'start') {
      this.clearSources();
    }
>>>>>>> 70ceb075
  },

  sourceRef: function(url, script) {
    url = normalize(url);
    let source;
    if (!this._sources.has(url)) {
      source = new SourceActor(this, url);
      this._sources.set(url, source);
    } else {
      source = this._sources.get(url);
    }

    if (script) {
      this.scriptSources.set(script.scriptId, source);
      source.addScript(script);
    }

    return source;
  },

  breakpointRef: function(id) {
    if (this._breakpoints.has(id)) {
      return this._breakpoints.get(id);
    }

    let bp = BreakpointActor(this, id);
    this._breakpoints.set(id, bp);
    return bp;
  },

  unmanage: function(actor) {
    if (actor instanceof BreakpointActor) {
      this._breakpoints.delete(actor.breakpointId);
    }
    Actor.prototype.unmanage.call(this, actor);
  },

  startPause: task.async(function*(options={}) {
    this.state = "paused";

    this.pauseActor = new PauseActor(this.conn, this.rpc);
    this.manage(this.pauseActor);

    yield this.stack.updateActors();

    let packet = {
      pause: this.pauseActor,
      why: { type: options.why },
      frame: this.stack.getYoungestFrame(),
      poppedFrames: []
    };

    let poppedFrames = this.stack.processExpired();
    for (let frame of poppedFrames) {
      packet.poppedFrames.push(frame.actorID);
      this.unmanage(frame);
    }

    emit(this, "paused", packet);
  }),

  stopPause: function() {
    this.unmanage(this.pauseActor);
    this.pauseActor = null;
    this.stack.updateFrames([]);
    emit(this, "resumed");
  },

  clearSources: function() {
    console.log('clearSources');
    this._sources = new Map();
  },

  reconfigure: method(function(options = {}) {
    if (this.state === "exited") {
      throw new Error("Wrong state - current state is: " + this.state);
    }

    object.merge(this.options, options);
    this.clearSources();
  },{
    request: {
      options: Arg(0, "json")
    }
  }),

  attach: asyncMethod(function*(options) {
    if (this.state === "exited") {
      emit(this, "exited");
    }

    if (this.state !== "detached") {
      throw new Error("Wrong state - current state is: " + this.state);
    }

    yield this.rpc.request("Runtime.enable");
    yield this.rpc.request("Debugger.enable");

    this.state = "attached";
    this.attaching = true;
    yield this.pseudoPause({
      why: "attached"
    });

    // The pause handler will let us know that we're paused.
  }, {
    request: {
      useSourceMaps: Option(0, "boolean")
    },
    // State changes in the debugger are handled with events, not
    // responses.
    oneway: true,
  }),

  interrupt: asyncMethod(function*() {
    yield this.pseudoPause({
      why: "interrupted"
    });
    // XXX: This won't actually generate a pause yet!  Oh shit, is that what was
    // happening...
  }, {
    oneway: true
  }),

  pseudoPause: task.async(function*(options) {
    yield this.rpc.request("Debugger.pause");
    this.pauseOutstanding = true;
    this.startPause(options);
  }),

  getDesiredExceptionState: function() {
    if (this.config.pauseOnExceptions) {
      return options.ignoreCaughtException ? "uncaught" : "all"
    }
    return "none";
  },

  updateExceptionState: task.async(function*(state) {
    if (this.exceptionState != state) {
      yield this.rpc.request("Debugger.setPauseOnExceptions", {
        state: state
      });
      this.exceptionState = state;
    }
  }),

  resume: asyncMethod(function*(options) {
    if (this.state !== "paused") {
      throw new Error("Wrong state - current state is: " + this.state);
    }

    if (options.forceCompletion) {
      throw new Error("Can't force completion yet.");
    }

    let resumeCommand = "Debugger.resume";
    if (options.resumeLimit) {
      resumeCommand = {
        "next": "Debugger.stepOver",
        "step": "Debugger.stepInto",
        "finish": "Debugger.stepOut",
      }[options.resumeLimit.type];
    }

    this.config.pauseOnExceptions = options.pauseOnExceptions;
    this.config.ignoreCaughtExceptions = options.ignoreCaughtExceptions;

    console.log("Resuming");
    var wasKicked = false;

    if (this.pauseOutstanding) {
      this.resuming = true;
      yield this.updateExceptionState("all");
      // The engine has a pause requested but doesn't actually pause
      // until something happens. Evaluate a script to kick it into
      // the pause state, and `onPaused` which simply resume from here
      yield this.rpc.request("Runtime.evaluate", {
        expression: "5"
      });
      this.resuming = false;
      this.pauseOutstanding = false;
      wasKicked = true;
    }

    this.state = "running";
    yield this.updateExceptionState(this.getDesiredExceptionState());

    if(!wasKicked) {
      yield this.rpc.request(resumeCommand);
    }
  }, {
    request: {
      forceCompletion: Option(0, "json"),
      resumeLimit: Option(0, "json")
    }
  }),

  sources: method(function() {
    return this._sources.values();
  }, {
    request: {},
    response: {
      sources: RetVal("array:chromium_source")
    }
  }),

  frames: method(function(start, count) {
    if (this.state !== "paused") {
      throw new Error("Wrong state - current state is: " + this.state);
    }
    return this.stack.frames;
  }, {
    request: {
      start: Arg(0, "number"),
      count: Arg(1, "number")
    },
    response: {
      frames: RetVal("array:chromium_frame")
    }
  }),

  setBreakpoint: asyncMethod(function*(location, condition=undefined) {
    let response = yield this.rpc.request("Debugger.setBreakpointByUrl", {
      url: location.url,
      lineNumber: location.line - 1,
      columnNumber: location.column
    });

    let bp = this.breakpointRef(response.breakpointId);
    let setLocation = response.locations[0];

    let actualLocation = {
      url: location.url,
      line: setLocation.lineNumber + 1,
      column: setLocation.columnNumber
    };

    // Yeah, this only responds with the breakpoint and actual location
    // of one of the potentially many breakpoints, but that's because the
    // Firefox protocol's setBreakpoint method is stupid.

    // Firefox protocol doesn't return an actual location if
    // the one requested was used.
    if (actualLocation.line == location.line) {
//        (!("column" in location) || actualLocation.column === location.column)) {
      actualLocation = undefined;
    }

    return {
      actor: bp,
      actualLocation: actualLocation
    }
  }, {
    request: {
      location: Arg(0, "json"),
      condition: Arg(1, "nullable:string")
    },
    response: RetVal(types.addDictType("chromium_setBreakpointResponse", {
      actor: "chromium_breakpoint#actorid",
      actualLocation: "nullable:json"
    }))
  })

});
exports.ChromiumThreadActor = ChromiumThreadActor;<|MERGE_RESOLUTION|>--- conflicted
+++ resolved
@@ -403,15 +403,14 @@
     });
   }),
 
-<<<<<<< HEAD
   onResumed: function() {
     this.stopPause();
-=======
+  },
+
   onTabNavigated: function(url, state) {
     if(state === 'start') {
       this.clearSources();
     }
->>>>>>> 70ceb075
   },
 
   sourceRef: function(url, script) {
